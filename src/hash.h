--- conflicted
+++ resolved
@@ -74,21 +74,13 @@
 };
 
 /** A SHA3 hasher class specifically for blocks and transactions of BGL. */
-<<<<<<< HEAD
 class CHash256Keccak {
-=======
-class CHash256BlockOrTransaction {
->>>>>>> 7af35213
 private:
     sha3_context sha3context;
 public:
     static const size_t OUTPUT_SIZE = CSHA256::OUTPUT_SIZE;
 
-<<<<<<< HEAD
     CHash256Keccak() {
-=======
-    CHash256BlockOrTransaction() {
->>>>>>> 7af35213
         sha3_Init256(&sha3context);
         sha3_SetFlags(&sha3context, SHA3_FLAGS_KECCAK);
     }
@@ -103,20 +95,12 @@
         }
     }
 
-<<<<<<< HEAD
     CHash256Keccak& Write(const unsigned char *data, size_t len) {
-=======
-    CHash256BlockOrTransaction& Write(const unsigned char *data, size_t len) {
->>>>>>> 7af35213
         sha3_Update(&sha3context, data, len);
         return *this;
     }
 
-<<<<<<< HEAD
     CHash256Keccak& Reset() {
-=======
-    CHash256BlockOrTransaction& Reset() {
->>>>>>> 7af35213
         sha3_Init256(&sha3context);
         return *this;
     }
@@ -174,7 +158,6 @@
 }
 
 /** A writer stream (for serialization) that computes a 256-bit Keccak hash. */
-<<<<<<< HEAD
 class CHashWriterKeccak
 {
 private:
@@ -234,12 +217,6 @@
 {
 private:
     CHash256Single ctx;
-=======
-class CHashWriter
-{
-private:
-    CHash256BlockOrTransaction ctx;
->>>>>>> 7af35213
 
     const int nType;
     const int nVersion;
