
###Global defaults

env:
  PACKAGE_MANAGER_INSTALL: "apt-get update && apt-get install -y"
  MAKEJOBS: "-j4"
  TEST_RUNNER_PORT_MIN: "14000"  # Must be larger than 12321, which is used for the http cache. See https://cirrus-ci.org/guide/writing-tasks/#http-cache
  CCACHE_SIZE: "200M"
  CCACHE_DIR: "/tmp/ccache_dir"
<<<<<<< HEAD
  CCACHE_NOHASHDIR: "1"  # Debug info might contain a stale path if the build dir changes, but this is fine

cirrus_ephemeral_worker_template_env: &CIRRUS_EPHEMERAL_WORKER_TEMPLATE_ENV
  DANGER_RUN_CI_ON_HOST: "1"  # Containers will be discarded after the run, so there is no risk that the ci scripts modify the system

persistent_worker_template_env: &PERSISTENT_WORKER_TEMPLATE_ENV
  RESTART_CI_DOCKER_BEFORE_RUN: "1"

persistent_worker_template: &PERSISTENT_WORKER_TEMPLATE
  persistent_worker: {}  # https://cirrus-ci.org/guide/persistent-workers/
=======
  GIT_CONFIG_FLAG: "--global"
  GITHUB_TOKEN: ENCRYPTED[4b3398c0684d6780e8247b0bb8af32697c90e41f09f64553e63cee666f80d7afdecd4e96a10a4f44bdf5b0b14407c5a6]
>>>>>>> 014ecde5

# https://cirrus-ci.org/guide/tips-and-tricks/#sharing-configuration-between-tasks
base_template: &BASE_TEMPLATE
  skip: $CIRRUS_REPO_FULL_NAME == "BGL-core/gui" && $CIRRUS_PR == "" # No need to run on the read-only mirror, unless it is a PR. https://cirrus-ci.org/guide/writing-tasks/#conditional-task-execution
  merge_base_script:
    - if [ "$CIRRUS_PR" = "" ]; then exit 0; fi
    - bash -c "$PACKAGE_MANAGER_INSTALL git"
    - git fetch $CIRRUS_REPO_CLONE_URL $CIRRUS_BASE_BRANCH
    - git config $GIT_CONFIG_FLAG user.email "ci@ci.ci"
    - git config $GIT_CONFIG_FLAG user.name "ci"
    - git merge FETCH_HEAD  # Merge base to detect silent merge conflicts
  stateful: false  # https://cirrus-ci.org/guide/writing-tasks/#stateful-tasks

global_task_template: &GLOBAL_TASK_TEMPLATE
  << : *BASE_TEMPLATE
  timeout_in: 120m  # https://cirrus-ci.org/faq/#instance-timed-out
  container:
    # https://cirrus-ci.org/faq/#are-there-any-limits
    # Each project has 16 CPU in total, assign 2 to each container, so that 8 tasks run in parallel
    cpu: 2
    memory: 8G  # Set to 8GB to avoid OOM. https://cirrus-ci.org/guide/linux/#linux-containers
  ccache_cache:
    folder: "/tmp/ccache_dir"
  depends_built_cache:
    folder: "depends/built"
  ci_script:
    - ./ci/test_run_all.sh

depends_sdk_cache_template: &DEPENDS_SDK_CACHE_TEMPLATE
  depends_sdk_cache:
    folder: "depends/sdk-sources"

compute_credits_template: &CREDITS_TEMPLATE
  # https://cirrus-ci.org/pricing/#compute-credits
  # Only use credits for pull requests to the main repo
  use_compute_credits: $CIRRUS_REPO_FULL_NAME == 'BGL/BGL' && $CIRRUS_PR != ""

#task:
#  name: "Windows"
#  windows_container:
#    image: cirrusci/windowsservercore:2019
#  env:
#    CIRRUS_SHELL: powershell
#    PATH: 'C:\Python37;C:\Python37\Scripts;%PATH%'
#    PYTHONUTF8: 1
#    QT_DOWNLOAD_URL: 'https://github.com/sipsorcery/qt_win_binary/releases/download/v1.6/Qt5.9.8_x64_static_vs2019.zip'
#    QT_DOWNLOAD_HASH: '9a8c6eb20967873785057fdcd329a657c7f922b0af08c5fde105cc597dd37e21'
#    QT_LOCAL_PATH: 'C:\Qt5.9.8_x64_static_vs2019'
#    VCPKG_INSTALL_PATH: 'C:\tools\vcpkg\installed'
#    VCPKG_COMMIT_ID: 'ed0df8ecc4ed7e755ea03e18aaf285fd9b4b4a74'
#  install_script:
#    - choco install python --version=3.7.7 -y

task:
  name: 'lint [bionic]'
  << : *BASE_TEMPLATE
  container:
    image: ubuntu:bionic  # For python 3.6, oldest supported version according to doc/dependencies.md
    cpu: 1
    memory: 1G
  # For faster CI feedback, immediately schedule the linters
  << : *CREDITS_TEMPLATE
  lint_script:
    - ./ci/lint_run_all.sh
  env:
    << : *CIRRUS_EPHEMERAL_WORKER_TEMPLATE_ENV

task:
  name: 'ARM [unit tests, no functional tests] [buster]'
  << : *GLOBAL_TASK_TEMPLATE
  container:
    image: debian:buster
  env:
    << : *CIRRUS_EPHEMERAL_WORKER_TEMPLATE_ENV
    FILE_ENV: "./ci/test/00_setup_env_arm.sh"

task:
  name: 'Win64 [unit tests, no gui tests, no boost::process, no functional tests] [focal]'
  << : *GLOBAL_TASK_TEMPLATE
  container:
    image: ubuntu:focal
  env:
    << : *CIRRUS_EPHEMERAL_WORKER_TEMPLATE_ENV
    FILE_ENV: "./ci/test/00_setup_env_win64.sh"

task:
  name: '32-bit + dash [gui] [CentOS 8]'
  << : *GLOBAL_TASK_TEMPLATE
  container:
    image: centos:8
  env:
    << : *CIRRUS_EPHEMERAL_WORKER_TEMPLATE_ENV
    PACKAGE_MANAGER_INSTALL: "yum install -y"
    FILE_ENV: "./ci/test/00_setup_env_i686_centos.sh"

task:
  name: '[previous releases, uses qt5 dev package and some depends packages] [unsigned char] [bionic]'
  previous_releases_cache:
    folder: "releases"
  << : *GLOBAL_TASK_TEMPLATE
  << : *PERSISTENT_WORKER_TEMPLATE
  env:
    << : *PERSISTENT_WORKER_TEMPLATE_ENV
    FILE_ENV: "./ci/test/00_setup_env_native_qt5.sh"

task:
  name: '[depends, sanitizers: thread (TSan), no gui] [hirsute]'
  << : *GLOBAL_TASK_TEMPLATE
  container:
    image: ubuntu:hirsute
    cpu: 6  # Increase CPU and Memory to avoid timeout
    memory: 24G
  env:
    << : *CIRRUS_EPHEMERAL_WORKER_TEMPLATE_ENV
    MAKEJOBS: "-j8"
    FILE_ENV: "./ci/test/00_setup_env_native_tsan.sh"

task:
  name: '[depends, sanitizers: memory (MSan)] [focal]'
  << : *GLOBAL_TASK_TEMPLATE
  container:
    image: ubuntu:focal
  env:
    << : *CIRRUS_EPHEMERAL_WORKER_TEMPLATE_ENV
    FILE_ENV: "./ci/test/00_setup_env_native_msan.sh"

task:
  name: '[no depends, sanitizers: address/leak (ASan + LSan) + undefined (UBSan) + integer] [focal]'
  << : *GLOBAL_TASK_TEMPLATE
  container:
    image: ubuntu:focal
  env:
    << : *CIRRUS_EPHEMERAL_WORKER_TEMPLATE_ENV
    FILE_ENV: "./ci/test/00_setup_env_native_asan.sh"

task:
  name: '[no depends, sanitizers: fuzzer,address,undefined,integer] [focal]'
  << : *GLOBAL_TASK_TEMPLATE
  container:
    image: ubuntu:focal
  env:
    << : *CIRRUS_EPHEMERAL_WORKER_TEMPLATE_ENV
    FILE_ENV: "./ci/test/00_setup_env_native_fuzz.sh"

task:
  name: 'macOS 10.15 [qt deploy]'
  macos_brew_addon_script:
    - brew install boost libevent berkeley-db4 qt miniupnpc libnatpmp ccache zeromq qrencode sqlite libtool automake pkg-config gnu-getopt librsvg
  << : *GLOBAL_TASK_TEMPLATE
  osx_instance:
    # Use latest image, but hardcode version to avoid silent upgrades (and breaks)
    image: catalina-xcode-12.1  # https://cirrus-ci.org/guide/macOS
  env:
<<<<<<< HEAD
    << : *CIRRUS_EPHEMERAL_WORKER_TEMPLATE_ENV
    FILE_ENV: "./ci/test/00_setup_env_native_multiprocess.sh"

task:
  name: "x86_64 Linux"
  << : *GLOBAL_TASK_TEMPLATE
  container:
    image: ubuntu:bionic
  env:
    << : *CIRRUS_EPHEMERAL_WORKER_TEMPLATE_ENV
    FILE_ENV: "./ci/test/00_setup_env_native_nowallet.sh"

task:
  name: 'macOS 10.14 [gui, no tests] [focal]'
  << : *DEPENDS_SDK_CACHE_TEMPLATE
  << : *GLOBAL_TASK_TEMPLATE
  container:
    image: ubuntu:focal
  env:
    << : *CIRRUS_EPHEMERAL_WORKER_TEMPLATE_ENV
    FILE_ENV: "./ci/test/00_setup_env_mac.sh"

task:
  name: 'macOS 11 native [gui] [no depends]'
  brew_install_script:
    - brew update
    - brew install boost libevent berkeley-db4 qt@5 miniupnpc libnatpmp ccache zeromq qrencode sqlite libtool automake pkg-config gnu-getopt
  << : *GLOBAL_TASK_TEMPLATE
  osx_instance:
    # Use latest image, but hardcode version to avoid silent upgrades (and breaks)
    image: big-sur-xcode-12.4  # https://cirrus-ci.org/guide/macOS
  env:
    << : *CIRRUS_EPHEMERAL_WORKER_TEMPLATE_ENV
    CI_USE_APT_INSTALL: "no"
    PACKAGE_MANAGER_INSTALL: "echo"  # Nothing to do
    FILE_ENV: "./ci/test/00_setup_env_mac_host.sh"

task:
  name: 'ARM64 Android APK [focal]'
  << : *DEPENDS_SDK_CACHE_TEMPLATE
  depends_sources_cache:
    folder: "depends/sources"
  << : *GLOBAL_TASK_TEMPLATE
  container:
    image: ubuntu:focal
  env:
    << : *CIRRUS_EPHEMERAL_WORKER_TEMPLATE_ENV
    FILE_ENV: "./ci/test/00_setup_env_android.sh"
=======
    FILE_ENV: "./ci/test/00_setup_env_mac_host.sh"
    PACKAGE_MANAGER_INSTALL: "echo" # Override earlier for merge script to work
  dmg_artifacts:
    path: "*.dmg"

#task:
#  name: "x86_64 Linux"
#  << : *GLOBAL_TASK_TEMPLATE
#  container:
#    image: ubuntu:bionic
#  env:
#    FILE_ENV: "./ci/test/00_setup_env_native_nowallet.sh"

#task:
#  name: "x86_64 Linux [qt]"
#  << : *GLOBAL_TASK_TEMPLATE
#  container:
#    image: ubuntu:bionic
#  env:
#    FILE_ENV: "./ci/test/00_setup_env_native_qt5.sh"

task:
  name: "debian [deploy]"
  << : *BASE_TEMPLATE
  compute_engine_instance:
    image_project: cirrus-images
    image: family/docker-kvm
    platform: linux
    cpu: 2
    memory: 8G
    nested_virtualization: true
  env:
    GIT_CONFIG_FLAG: "--system"
  ci_script:
    - ./ci/debian_deploy.sh
  deb_artifacts:
    path: "/*.deb"

task:
  name: 'Win64 [installer]'
  timeout_in: 120m
  windows_container:
    image: cirrusci/windowsservercore:2019
    cpu: 8
    memory: 16G
  clone_script:
    - choco install -y git
    - cd c:\
    - git clone -b %CIRRUS_BRANCH% %CIRRUS_REPO_CLONE_URL%
  install_script: 
    # Install Vistual Studio build tools and other prerequisites
    - choco upgrade -y visualstudio2019-workload-vctools
    - choco install -y python3
  install_vcpkgs_script:
    # Add vcpkg packages
    - git clone https://github.com/microsoft/vcpkg
    - .\vcpkg\bootstrap-vcpkg.bat
    - .\vcpkg\vcpkg integrate install
    - .\vcpkg\vcpkg install boost-process:x64-windows-static boost-variant:x64-windows-static boost-signals2:x64-windows-static boost-multi-index:x64-windows-static boost-test:x64-windows-static
    - .\vcpkg\vcpkg install libevent:x64-windows-static sqlite3:x64-windows-static
    - .\vcpkg\vcpkg install berkeleydb:x64-windows-static curl:x64-windows-static
    - .\vcpkg\vcpkg install zeromq:x64-windows-static rapidcheck:x64-windows-static
  add_qt_script:
    # Add Qt libraries
    - choco install -y wget
    - wget https://github.com/sipsorcery/qt_win_binary/releases/download/qt598x64_vs2019_v1681/qt598_x64_vs2019_1681.zip
    - mkdir c:\Qt
    - unzip qt598_x64_vs2019_1681.zip -d c:\Qt\Qt5.9.8_x64_static_vs2019
  build_script:
    # Build BGL
    - cd c:\bitgesell\build_msvc
    - py msvc-autogen.py
    - '"c:\Program Files (x86)\Microsoft Visual Studio\2019\BuildTools\MSBuild\Current\Bin\msbuild" BGL.sln'
  prepare_installer_script:
    # Install NSIS and prepare msi package
    - choco install -y nsis
    - mkdir c:\binaries_windows
    - cp c:\bitgesell\build_msvc\x64\Debug\BGLd.exe c:\binaries_windows
    - cp c:\bitgesell\build_msvc\x64\Debug\BGL-tx.exe c:\binaries_windows
    - cp c:\bitgesell\build_msvc\x64\Debug\BGL-qt.exe c:\binaries_windows
    - cp c:\bitgesell\build_msvc\x64\Debug\BGL-cli.exe c:\binaries_windows
    - cp c:\bitgesell\build_msvc\x64\Debug\BGL-wallet.exe c:\binaries_windows
    - cd c:\bitgesell\share
    - '"c:\Program Files (x86)\NSIS\makensis.exe" setup-BGL-win.nsi'
>>>>>>> 014ecde5
<|MERGE_RESOLUTION|>--- conflicted
+++ resolved
@@ -7,21 +7,8 @@
   TEST_RUNNER_PORT_MIN: "14000"  # Must be larger than 12321, which is used for the http cache. See https://cirrus-ci.org/guide/writing-tasks/#http-cache
   CCACHE_SIZE: "200M"
   CCACHE_DIR: "/tmp/ccache_dir"
-<<<<<<< HEAD
-  CCACHE_NOHASHDIR: "1"  # Debug info might contain a stale path if the build dir changes, but this is fine
-
-cirrus_ephemeral_worker_template_env: &CIRRUS_EPHEMERAL_WORKER_TEMPLATE_ENV
-  DANGER_RUN_CI_ON_HOST: "1"  # Containers will be discarded after the run, so there is no risk that the ci scripts modify the system
-
-persistent_worker_template_env: &PERSISTENT_WORKER_TEMPLATE_ENV
-  RESTART_CI_DOCKER_BEFORE_RUN: "1"
-
-persistent_worker_template: &PERSISTENT_WORKER_TEMPLATE
-  persistent_worker: {}  # https://cirrus-ci.org/guide/persistent-workers/
-=======
   GIT_CONFIG_FLAG: "--global"
   GITHUB_TOKEN: ENCRYPTED[4b3398c0684d6780e8247b0bb8af32697c90e41f09f64553e63cee666f80d7afdecd4e96a10a4f44bdf5b0b14407c5a6]
->>>>>>> 014ecde5
 
 # https://cirrus-ci.org/guide/tips-and-tricks/#sharing-configuration-between-tasks
 base_template: &BASE_TEMPLATE
@@ -175,56 +162,6 @@
     # Use latest image, but hardcode version to avoid silent upgrades (and breaks)
     image: catalina-xcode-12.1  # https://cirrus-ci.org/guide/macOS
   env:
-<<<<<<< HEAD
-    << : *CIRRUS_EPHEMERAL_WORKER_TEMPLATE_ENV
-    FILE_ENV: "./ci/test/00_setup_env_native_multiprocess.sh"
-
-task:
-  name: "x86_64 Linux"
-  << : *GLOBAL_TASK_TEMPLATE
-  container:
-    image: ubuntu:bionic
-  env:
-    << : *CIRRUS_EPHEMERAL_WORKER_TEMPLATE_ENV
-    FILE_ENV: "./ci/test/00_setup_env_native_nowallet.sh"
-
-task:
-  name: 'macOS 10.14 [gui, no tests] [focal]'
-  << : *DEPENDS_SDK_CACHE_TEMPLATE
-  << : *GLOBAL_TASK_TEMPLATE
-  container:
-    image: ubuntu:focal
-  env:
-    << : *CIRRUS_EPHEMERAL_WORKER_TEMPLATE_ENV
-    FILE_ENV: "./ci/test/00_setup_env_mac.sh"
-
-task:
-  name: 'macOS 11 native [gui] [no depends]'
-  brew_install_script:
-    - brew update
-    - brew install boost libevent berkeley-db4 qt@5 miniupnpc libnatpmp ccache zeromq qrencode sqlite libtool automake pkg-config gnu-getopt
-  << : *GLOBAL_TASK_TEMPLATE
-  osx_instance:
-    # Use latest image, but hardcode version to avoid silent upgrades (and breaks)
-    image: big-sur-xcode-12.4  # https://cirrus-ci.org/guide/macOS
-  env:
-    << : *CIRRUS_EPHEMERAL_WORKER_TEMPLATE_ENV
-    CI_USE_APT_INSTALL: "no"
-    PACKAGE_MANAGER_INSTALL: "echo"  # Nothing to do
-    FILE_ENV: "./ci/test/00_setup_env_mac_host.sh"
-
-task:
-  name: 'ARM64 Android APK [focal]'
-  << : *DEPENDS_SDK_CACHE_TEMPLATE
-  depends_sources_cache:
-    folder: "depends/sources"
-  << : *GLOBAL_TASK_TEMPLATE
-  container:
-    image: ubuntu:focal
-  env:
-    << : *CIRRUS_EPHEMERAL_WORKER_TEMPLATE_ENV
-    FILE_ENV: "./ci/test/00_setup_env_android.sh"
-=======
     FILE_ENV: "./ci/test/00_setup_env_mac_host.sh"
     PACKAGE_MANAGER_INSTALL: "echo" # Override earlier for merge script to work
   dmg_artifacts:
@@ -308,5 +245,4 @@
     - cp c:\bitgesell\build_msvc\x64\Debug\BGL-cli.exe c:\binaries_windows
     - cp c:\bitgesell\build_msvc\x64\Debug\BGL-wallet.exe c:\binaries_windows
     - cd c:\bitgesell\share
-    - '"c:\Program Files (x86)\NSIS\makensis.exe" setup-BGL-win.nsi'
->>>>>>> 014ecde5
+    - '"c:\Program Files (x86)\NSIS\makensis.exe" setup-BGL-win.nsi'