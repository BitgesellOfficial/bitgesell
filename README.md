--- conflicted
+++ resolved
@@ -1,14 +1,3 @@
-<<<<<<< HEAD
-libsecp256k1
-============
-
-![Dependencies: None](https://img.shields.io/badge/dependencies-none-success)
-[![irc.libera.chat #secp256k1](https://img.shields.io/badge/irc.libera.chat-%23secp256k1-success)](https://web.libera.chat/#secp256k1)
-
-High-performance high-assurance C library for digital signatures and other cryptographic primitives on the secp256k1 elliptic curve.
-
-This library is intended to be the highest quality publicly available library for cryptography on the secp256k1 curve. However, the primary focus of its development has been for usage in the Bitcoin system and usage unlike Bitcoin's may be less well tested, verified, or suffer from a less well thought out interface. Correct usage requires some care and consideration that the library is fit for your application's purpose.
-=======
 <!-- PROJECT LOGO -->
 <br />
 <p align="center">
@@ -62,7 +51,7 @@
 ## About The Project
 
 ![Product Name Screen Shot](https://github.com/BitgesellOfficial/bitgesell/blob/master/share/pixmaps/BGL64.png) 
->>>>>>> 9d86c603
+
 
 Features:
 * secp256k1 ECDSA signing/verification and key generation.
