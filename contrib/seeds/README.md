--- conflicted
+++ resolved
@@ -15,11 +15,8 @@
 
     sudo apt-get install python3-dnspython
 
-<<<<<<< HEAD
-=======
 and/or for other operating systems:
 
     pip install dnspython
 
-See https://dnspython.readthedocs.io/en/latest/installation.html for more information.
->>>>>>> bb87c47d
+See https://dnspython.readthedocs.io/en/latest/installation.html for more information.