--- conflicted
+++ resolved
@@ -1,11 +1,7 @@
-<<<<<<< HEAD
-#!/usr/bin/env python
-=======
 #!/usr/bin/env python3
 # Copyright (c) 2013-2020 The Bitcoin Core developers
 # Distributed under the MIT software license, see the accompanying
 # file COPYING or http://www.opensource.org/licenses/mit-license.php.
->>>>>>> bb87c47d
 #
 # Generate seeds.txt from Pieter's DNS seeder
 #
@@ -18,26 +14,13 @@
 
 # These are hosts that have been observed to be behaving strangely (e.g.
 # aggressively connecting to every node).
-<<<<<<< HEAD
-SUSPICIOUS_HOSTS = set([
-])
-
-import re
-import sys
-# import dns.resolver
-import collections
-=======
 with open("suspicious_hosts.txt", mode="r", encoding="utf-8") as f:
     SUSPICIOUS_HOSTS = {s.strip() for s in f if s.strip()}
 
->>>>>>> bb87c47d
 
 PATTERN_IPV4 = re.compile(r"^((\d{1,3})\.(\d{1,3})\.(\d{1,3})\.(\d{1,3})):(\d+)$")
 PATTERN_IPV6 = re.compile(r"^\[([0-9a-z:]+)\]:(\d+)$")
 PATTERN_ONION = re.compile(r"^([abcdefghijklmnopqrstuvwxyz234567]{16}\.onion):(\d+)$")
-<<<<<<< HEAD
-PATTERN_AGENT = re.compile(r"^(\/Satoshi:0\.8\.6\/|\/Satoshi:0\.9\.(2|3|4|5)\/|\/Core:0.1(0|1|2).\d{1,2}.\d{1,2}\/)$")
-=======
 PATTERN_AGENT = re.compile(
     r"^/Satoshi:("
     r"0.14.(0|1|2|3|99)|"
@@ -48,7 +31,6 @@
     r"0.19.(0|1|99)|"
     r"0.20.99"
     r")")
->>>>>>> bb87c47d
 
 def parseline(line):
     sline = line.split()
@@ -122,9 +104,6 @@
     hist = collections.defaultdict(list)
     for ip in ips:
         hist[ip['sortkey']].append(ip)
-<<<<<<< HEAD
-    return [value[0] for (key,value) in hist.items() if len(value)==1]
-=======
     return [value[0] for (key,value) in list(hist.items()) if len(value)==1]
 
 def lookup_asn(net, ip):
@@ -151,7 +130,6 @@
     except Exception:
         sys.stderr.write('ERR: Could not resolve ASN for "' + ip + '"\n')
         return None
->>>>>>> bb87c47d
 
 # Based on Greg Maxwell's seed_filter.py
 def filterbyasn(ips, max_per_asn, max_total):
