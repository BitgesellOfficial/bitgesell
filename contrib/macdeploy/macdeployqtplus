#!/usr/bin/env python3
#
# Copyright (C) 2011  Patrick "p2k" Schneider <me@p2k-network.org>
#
# This program is free software: you can redistribute it and/or modify
# it under the terms of the GNU General Public License as published by
# the Free Software Foundation, either version 3 of the License, or
# (at your option) any later version.
#
# This program is distributed in the hope that it will be useful,
# but WITHOUT ANY WARRANTY; without even the implied warranty of
# MERCHANTABILITY or FITNESS FOR A PARTICULAR PURPOSE.  See the
# GNU General Public License for more details.
#
# You should have received a copy of the GNU General Public License
# along with this program.  If not, see <http://www.gnu.org/licenses/>.
#

import plistlib
import sys, re, os, shutil, stat, os.path
from argparse import ArgumentParser
from ds_store import DSStore
from mac_alias import Alias
from pathlib import Path
from subprocess import PIPE, run
from typing import List, Optional

# This is ported from the original macdeployqt with modifications

class FrameworkInfo(object):
    def __init__(self):
        self.frameworkDirectory = ""
        self.frameworkName = ""
        self.frameworkPath = ""
        self.binaryDirectory = ""
        self.binaryName = ""
        self.binaryPath = ""
        self.version = ""
        self.installName = ""
        self.deployedInstallName = ""
        self.sourceFilePath = ""
        self.destinationDirectory = ""
        self.sourceResourcesDirectory = ""
        self.sourceVersionContentsDirectory = ""
        self.sourceContentsDirectory = ""
        self.destinationResourcesDirectory = ""
        self.destinationVersionContentsDirectory = ""
    
    def __eq__(self, other):
        if self.__class__ == other.__class__:
            return self.__dict__ == other.__dict__
        else:
            return False
    
    def __str__(self):
        return f""" Framework name: {frameworkName}
 Framework directory: {self.frameworkDirectory}
 Framework path: {self.frameworkPath}
 Binary name: {self.binaryName}
 Binary directory: {self.binaryDirectory}
 Binary path: {self.binaryPath}
 Version: {self.version}
 Install name: {self.installName}
 Deployed install name: {self.deployedInstallName}
 Source file Path: {self.sourceFilePath}
 Deployed Directory (relative to bundle): {self.destinationDirectory}
"""
    
    def isDylib(self):
        return self.frameworkName.endswith(".dylib")
    
    def isQtFramework(self):
        if self.isDylib():
            return self.frameworkName.startswith("libQt")
        else:
            return self.frameworkName.startswith("Qt")
    
    reOLine = re.compile(r'^(.+) \(compatibility version [0-9.]+, current version [0-9.]+\)$')
    bundleFrameworkDirectory = "Contents/Frameworks"
    bundleBinaryDirectory = "Contents/MacOS"
    
    @classmethod
    def fromOtoolLibraryLine(cls, line: str) -> Optional['FrameworkInfo']:
        # Note: line must be trimmed
        if line == "":
            return None
        
        # Don't deploy system libraries (exception for libQtuitools and libQtlucene).
        if line.startswith("/System/Library/") or line.startswith("@executable_path") or (line.startswith("/usr/lib/") and "libQt" not in line):
            return None
        
        m = cls.reOLine.match(line)
        if m is None:
            raise RuntimeError(f"otool line could not be parsed: {line}")
        
        path = m.group(1)
        
        info = cls()
        info.sourceFilePath = path
        info.installName = path
        
        if path.endswith(".dylib"):
            dirname, filename = os.path.split(path)
            info.frameworkName = filename
            info.frameworkDirectory = dirname
            info.frameworkPath = path
            
            info.binaryDirectory = dirname
            info.binaryName = filename
            info.binaryPath = path
            info.version = "-"
            
            info.installName = path
            info.deployedInstallName = f"@executable_path/../Frameworks/{info.binaryName}"
            info.sourceFilePath = path
            info.destinationDirectory = cls.bundleFrameworkDirectory
        else:
            parts = path.split("/")
            i = 0
            # Search for the .framework directory
            for part in parts:
                if part.endswith(".framework"):
                    break
                i += 1
            if i == len(parts):
                raise RuntimeError(f"Could not find .framework or .dylib in otool line: {line}")
            
            info.frameworkName = parts[i]
            info.frameworkDirectory = "/".join(parts[:i])
            info.frameworkPath = os.path.join(info.frameworkDirectory, info.frameworkName)
            
            info.binaryName = parts[i+3]
            info.binaryDirectory = "/".join(parts[i+1:i+3])
            info.binaryPath = os.path.join(info.binaryDirectory, info.binaryName)
            info.version = parts[i+2]
            
            info.deployedInstallName = f"@executable_path/../Frameworks/{os.path.join(info.frameworkName, info.binaryPath)}"
            info.destinationDirectory = os.path.join(cls.bundleFrameworkDirectory, info.frameworkName, info.binaryDirectory)
            
            info.sourceResourcesDirectory = os.path.join(info.frameworkPath, "Resources")
            info.sourceContentsDirectory = os.path.join(info.frameworkPath, "Contents")
            info.sourceVersionContentsDirectory = os.path.join(info.frameworkPath, "Versions", info.version, "Contents")
            info.destinationResourcesDirectory = os.path.join(cls.bundleFrameworkDirectory, info.frameworkName, "Resources")
            info.destinationVersionContentsDirectory = os.path.join(cls.bundleFrameworkDirectory, info.frameworkName, "Versions", info.version, "Contents")
        
        return info

class ApplicationBundleInfo(object):
    def __init__(self, path: str):
        self.path = path
        # for backwards compatibility reasons, this must remain as BGL-Qt
        self.binaryPath = os.path.join(path, "Contents", "MacOS", "BGL-Qt")
        if not os.path.exists(self.binaryPath):
            raise RuntimeError(f"Could not find bundle binary for {path}")
        self.resourcesPath = os.path.join(path, "Contents", "Resources")
        self.pluginPath = os.path.join(path, "Contents", "PlugIns")

class DeploymentInfo(object):
    def __init__(self):
        self.qtPath = None
        self.pluginPath = None
        self.deployedFrameworks = []
    
    def detectQtPath(self, frameworkDirectory: str):
        parentDir = os.path.dirname(frameworkDirectory)
        if os.path.exists(os.path.join(parentDir, "translations")):
            # Classic layout, e.g. "/usr/local/Trolltech/Qt-4.x.x"
            self.qtPath = parentDir
        else:
            self.qtPath = os.getenv("QTDIR", None)

        if self.qtPath is not None:
            pluginPath = os.path.join(self.qtPath, "plugins")
            if os.path.exists(pluginPath):
                self.pluginPath = pluginPath
    
    def usesFramework(self, name: str) -> bool:
        for framework in self.deployedFrameworks:
            if framework.endswith(".framework"):
                if framework.startswith(f"{name}."):
                    return True
            elif framework.endswith(".dylib"):
                if framework.startswith(f"lib{name}."):
                    return True
        return False

def getFrameworks(binaryPath: str, verbose: int) -> List[FrameworkInfo]:
    if verbose:
        print(f"Inspecting with otool: {binaryPath}")
    otoolbin=os.getenv("OTOOL", "otool")
    otool = run([otoolbin, "-L", binaryPath], stdout=PIPE, stderr=PIPE, universal_newlines=True)
    if otool.returncode != 0:
        sys.stderr.write(otool.stderr)
        sys.stderr.flush()
        raise RuntimeError(f"otool failed with return code {otool.returncode}")

    otoolLines = otool.stdout.split("\n")
    otoolLines.pop(0) # First line is the inspected binary
    if ".framework" in binaryPath or binaryPath.endswith(".dylib"):
        otoolLines.pop(0) # Frameworks and dylibs list themselves as a dependency.
    
    libraries = []
    for line in otoolLines:
        line = line.replace("@loader_path", os.path.dirname(binaryPath))
        info = FrameworkInfo.fromOtoolLibraryLine(line.strip())
        if info is not None:
            if verbose:
                print("Found framework:")
                print(info)
            libraries.append(info)
    
    return libraries

def runInstallNameTool(action: str, *args):
    installnametoolbin=os.getenv("INSTALLNAMETOOL", "install_name_tool")
    run([installnametoolbin, "-"+action] + list(args), check=True)

def changeInstallName(oldName: str, newName: str, binaryPath: str, verbose: int):
    if verbose:
        print("Using install_name_tool:")
        print(" in", binaryPath)
        print(" change reference", oldName)
        print(" to", newName)
    runInstallNameTool("change", oldName, newName, binaryPath)

def changeIdentification(id: str, binaryPath: str, verbose: int):
    if verbose:
        print("Using install_name_tool:")
        print(" change identification in", binaryPath)
        print(" to", id)
    runInstallNameTool("id", id, binaryPath)

def runStrip(binaryPath: str, verbose: int):
    stripbin=os.getenv("STRIP", "strip")
    if verbose:
        print("Using strip:")
        print(" stripped", binaryPath)
    run([stripbin, "-x", binaryPath], check=True)

def copyFramework(framework: FrameworkInfo, path: str, verbose: int) -> Optional[str]:
    if framework.sourceFilePath.startswith("Qt"):
        #standard place for Nokia Qt installer's frameworks
        fromPath = f"/Library/Frameworks/{framework.sourceFilePath}"
    else:
        fromPath = framework.sourceFilePath
    toDir = os.path.join(path, framework.destinationDirectory)
    toPath = os.path.join(toDir, framework.binaryName)
    
    if not os.path.exists(fromPath):
        raise RuntimeError(f"No file at {fromPath}")
    
    if os.path.exists(toPath):
        return None # Already there
    
    if not os.path.exists(toDir):
        os.makedirs(toDir)
    
    shutil.copy2(fromPath, toPath)
    if verbose:
        print("Copied:", fromPath)
        print(" to:", toPath)

    permissions = os.stat(toPath)
    if not permissions.st_mode & stat.S_IWRITE:
      os.chmod(toPath, permissions.st_mode | stat.S_IWRITE)

    if not framework.isDylib(): # Copy resources for real frameworks

        linkfrom = os.path.join(path, "Contents","Frameworks", framework.frameworkName, "Versions", "Current")
        linkto = framework.version
        if not os.path.exists(linkfrom):
            os.symlink(linkto, linkfrom)
            print("Linked:", linkfrom, "->", linkto)
        fromResourcesDir = framework.sourceResourcesDirectory
        if os.path.exists(fromResourcesDir):
            toResourcesDir = os.path.join(path, framework.destinationResourcesDirectory)
            shutil.copytree(fromResourcesDir, toResourcesDir, symlinks=True)
            if verbose:
                print("Copied resources:", fromResourcesDir)
                print(" to:", toResourcesDir)
        fromContentsDir = framework.sourceVersionContentsDirectory
        if not os.path.exists(fromContentsDir):
            fromContentsDir = framework.sourceContentsDirectory
        if os.path.exists(fromContentsDir):
            toContentsDir = os.path.join(path, framework.destinationVersionContentsDirectory)
            shutil.copytree(fromContentsDir, toContentsDir, symlinks=True)
            if verbose:
                print("Copied Contents:", fromContentsDir)
                print(" to:", toContentsDir)
    elif framework.frameworkName.startswith("libQtGui"): # Copy qt_menu.nib (applies to non-framework layout)
        qtMenuNibSourcePath = os.path.join(framework.frameworkDirectory, "Resources", "qt_menu.nib")
        qtMenuNibDestinationPath = os.path.join(path, "Contents", "Resources", "qt_menu.nib")
        if os.path.exists(qtMenuNibSourcePath) and not os.path.exists(qtMenuNibDestinationPath):
            shutil.copytree(qtMenuNibSourcePath, qtMenuNibDestinationPath, symlinks=True)
            if verbose:
                print("Copied for libQtGui:", qtMenuNibSourcePath)
                print(" to:", qtMenuNibDestinationPath)
    
    return toPath

def deployFrameworks(frameworks: List[FrameworkInfo], bundlePath: str, binaryPath: str, strip: bool, verbose: int, deploymentInfo: Optional[DeploymentInfo] = None) -> DeploymentInfo:
    if deploymentInfo is None:
        deploymentInfo = DeploymentInfo()
    
    while len(frameworks) > 0:
        framework = frameworks.pop(0)
        deploymentInfo.deployedFrameworks.append(framework.frameworkName)
        
        print("Processing", framework.frameworkName, "...")
        
        # Get the Qt path from one of the Qt frameworks
        if deploymentInfo.qtPath is None and framework.isQtFramework():
            deploymentInfo.detectQtPath(framework.frameworkDirectory)
        
        if framework.installName.startswith("@executable_path") or framework.installName.startswith(bundlePath):
            print(framework.frameworkName, "already deployed, skipping.")
            continue
        
        # install_name_tool the new id into the binary
        changeInstallName(framework.installName, framework.deployedInstallName, binaryPath, verbose)
        
        # Copy framework to app bundle.
        deployedBinaryPath = copyFramework(framework, bundlePath, verbose)
        # Skip the rest if already was deployed.
        if deployedBinaryPath is None:
            continue
        
        if strip:
            runStrip(deployedBinaryPath, verbose)
        
        # install_name_tool it a new id.
        changeIdentification(framework.deployedInstallName, deployedBinaryPath, verbose)
        # Check for framework dependencies
        dependencies = getFrameworks(deployedBinaryPath, verbose)
        
        for dependency in dependencies:
            changeInstallName(dependency.installName, dependency.deployedInstallName, deployedBinaryPath, verbose)
            
            # Deploy framework if necessary.
            if dependency.frameworkName not in deploymentInfo.deployedFrameworks and dependency not in frameworks:
                frameworks.append(dependency)
    
    return deploymentInfo

def deployFrameworksForAppBundle(applicationBundle: ApplicationBundleInfo, strip: bool, verbose: int) -> DeploymentInfo:
    frameworks = getFrameworks(applicationBundle.binaryPath, verbose)
    if len(frameworks) == 0:
        print(f"Warning: Could not find any external frameworks to deploy in {applicationBundle.path}.")
        return DeploymentInfo()
    else:
        return deployFrameworks(frameworks, applicationBundle.path, applicationBundle.binaryPath, strip, verbose)

def deployPlugins(appBundleInfo: ApplicationBundleInfo, deploymentInfo: DeploymentInfo, strip: bool, verbose: int):
    # Lookup available plugins, exclude unneeded
    plugins = []
    if deploymentInfo.pluginPath is None:
        return
    for dirpath, dirnames, filenames in os.walk(deploymentInfo.pluginPath):
        pluginDirectory = os.path.relpath(dirpath, deploymentInfo.pluginPath)
        if pluginDirectory == "designer":
            # Skip designer plugins
            continue
        elif pluginDirectory == "printsupport":
            # Skip printsupport plugins
            continue
        elif pluginDirectory == "imageformats":
            # Skip imageformats plugins
            continue
        elif pluginDirectory == "sqldrivers":
            # Deploy the sql plugins only if QtSql is in use
            if not deploymentInfo.usesFramework("QtSql"):
                continue
        elif pluginDirectory == "script":
            # Deploy the script plugins only if QtScript is in use
            if not deploymentInfo.usesFramework("QtScript"):
                continue
        elif pluginDirectory == "qmltooling" or pluginDirectory == "qml1tooling":
            # Deploy the qml plugins only if QtDeclarative is in use
            if not deploymentInfo.usesFramework("QtDeclarative"):
                continue
        elif pluginDirectory == "bearer":
            # Deploy the bearer plugins only if QtNetwork is in use
            if not deploymentInfo.usesFramework("QtNetwork"):
                continue
        elif pluginDirectory == "position":
            # Deploy the position plugins only if QtPositioning is in use
            if not deploymentInfo.usesFramework("QtPositioning"):
                continue
        elif pluginDirectory == "sensors" or pluginDirectory == "sensorgestures":
            # Deploy the sensor plugins only if QtSensors is in use
            if not deploymentInfo.usesFramework("QtSensors"):
                continue
        elif pluginDirectory == "audio" or pluginDirectory == "playlistformats":
            # Deploy the audio plugins only if QtMultimedia is in use
            if not deploymentInfo.usesFramework("QtMultimedia"):
                continue
        elif pluginDirectory == "mediaservice":
            # Deploy the mediaservice plugins only if QtMultimediaWidgets is in use
            if not deploymentInfo.usesFramework("QtMultimediaWidgets"):
                continue
        elif pluginDirectory == "canbus":
            # Deploy the canbus plugins only if QtSerialBus is in use
            if not deploymentInfo.usesFramework("QtSerialBus"):
                continue
        elif pluginDirectory == "webview":
            # Deploy the webview plugins only if QtWebView is in use
            if not deploymentInfo.usesFramework("QtWebView"):
                continue
        elif pluginDirectory == "gamepads":
            # Deploy the webview plugins only if QtGamepad is in use
            if not deploymentInfo.usesFramework("QtGamepad"):
                continue
        elif pluginDirectory == "geoservices":
            # Deploy the webview plugins only if QtLocation is in use
            if not deploymentInfo.usesFramework("QtLocation"):
                continue
        elif pluginDirectory == "texttospeech":
            # Deploy the texttospeech plugins only if QtTextToSpeech is in use
            if not deploymentInfo.usesFramework("QtTextToSpeech"):
                continue
        elif pluginDirectory == "virtualkeyboard":
            # Deploy the virtualkeyboard plugins only if QtVirtualKeyboard is in use
            if not deploymentInfo.usesFramework("QtVirtualKeyboard"):
                continue
        elif pluginDirectory == "sceneparsers":
            # Deploy the virtualkeyboard plugins only if Qt3DCore is in use
            if not deploymentInfo.usesFramework("Qt3DCore"):
                continue
        elif pluginDirectory == "renderplugins":
            # Deploy the renderplugins plugins only if Qt3DCore is in use
            if not deploymentInfo.usesFramework("Qt3DCore"):
                continue
        elif pluginDirectory == "geometryloaders":
            # Deploy the geometryloaders plugins only if Qt3DCore is in use
            if not deploymentInfo.usesFramework("Qt3DCore"):
                continue

        for pluginName in filenames:
            pluginPath = os.path.join(pluginDirectory, pluginName)
            if pluginName.endswith("_debug.dylib"):
                # Skip debug plugins
                continue
            elif pluginPath == "imageformats/libqsvg.dylib" or pluginPath == "iconengines/libqsvgicon.dylib":
                # Deploy the svg plugins only if QtSvg is in use
                if not deploymentInfo.usesFramework("QtSvg"):
                    continue
            elif pluginPath == "accessible/libqtaccessiblecompatwidgets.dylib":
                # Deploy accessibility for Qt3Support only if the Qt3Support is in use
                if not deploymentInfo.usesFramework("Qt3Support"):
                    continue
            elif pluginPath == "graphicssystems/libqglgraphicssystem.dylib":
                # Deploy the opengl graphicssystem plugin only if QtOpenGL is in use
                if not deploymentInfo.usesFramework("QtOpenGL"):
                    continue
            elif pluginPath == "accessible/libqtaccessiblequick.dylib":
                # Deploy the accessible qtquick plugin only if QtQuick is in use
                if not deploymentInfo.usesFramework("QtQuick"):
                    continue
            elif pluginPath == "platforminputcontexts/libqtvirtualkeyboardplugin.dylib":
                # Deploy the virtualkeyboardplugin plugin only if QtVirtualKeyboard is in use
                if not deploymentInfo.usesFramework("QtVirtualKeyboard"):
                    continue

            plugins.append((pluginDirectory, pluginName))
    
    for pluginDirectory, pluginName in plugins:
        print("Processing plugin", os.path.join(pluginDirectory, pluginName), "...")
        
        sourcePath = os.path.join(deploymentInfo.pluginPath, pluginDirectory, pluginName)
        destinationDirectory = os.path.join(appBundleInfo.pluginPath, pluginDirectory)
        if not os.path.exists(destinationDirectory):
            os.makedirs(destinationDirectory)
        
        destinationPath = os.path.join(destinationDirectory, pluginName)
        shutil.copy2(sourcePath, destinationPath)
        if verbose:
            print("Copied:", sourcePath)
            print(" to:", destinationPath)
        
        if strip:
            runStrip(destinationPath, verbose)
        
        dependencies = getFrameworks(destinationPath, verbose)
        
        for dependency in dependencies:
            changeInstallName(dependency.installName, dependency.deployedInstallName, destinationPath, verbose)
            
            # Deploy framework if necessary.
            if dependency.frameworkName not in deploymentInfo.deployedFrameworks:
                deployFrameworks([dependency], appBundleInfo.path, destinationPath, strip, verbose, deploymentInfo)

ap = ArgumentParser(description="""Improved version of macdeployqt.

Outputs a ready-to-deploy app in a folder "dist" and optionally wraps it in a .dmg file.
Note, that the "dist" folder will be deleted before deploying on each run.

Optionally, Qt translation files (.qm) can be added to the bundle.""")

ap.add_argument("app_bundle", nargs=1, metavar="app-bundle", help="application bundle to be deployed")
ap.add_argument("appname", nargs=1, metavar="appname", help="name of the app being deployed")
ap.add_argument("-verbose", nargs="?", const=True, help="Output additional debugging information")
ap.add_argument("-no-plugins", dest="plugins", action="store_false", default=True, help="skip plugin deployment")
ap.add_argument("-no-strip", dest="strip", action="store_false", default=True, help="don't run 'strip' on the binaries")
ap.add_argument("-dmg", nargs="?", const="", metavar="basename", help="create a .dmg disk image")
ap.add_argument("-translations-dir", nargs=1, metavar="path", default=None, help="Path to Qt's translations. Base translations will automatically be added to the bundle's resources.")
<<<<<<< HEAD
ap.add_argument("-volname", nargs=1, metavar="volname", default=[], help="custom volume name for dmg")
=======
>>>>>>> 3031e2ad

config = ap.parse_args()

verbose = config.verbose

# ------------------------------------------------

app_bundle = config.app_bundle[0]
appname = config.appname[0]

if not os.path.exists(app_bundle):
    sys.stderr.write(f"Error: Could not find app bundle \"{app_bundle}\"\n")
    sys.exit(1)

<<<<<<< HEAD
app_bundle_name = os.path.splitext(os.path.basename(app_bundle))[0]

# ------------------------------------------------

if len(config.fancy) == 1:
    if verbose >= 3:
        print("Fancy: Importing plistlib...")
    try:
        import plistlib
    except ImportError:
        if verbose >= 1:
            sys.stderr.write("Error: Could not import plistlib which is required for fancy disk images.\n")
        sys.exit(1)
    
    p = config.fancy[0]
    if verbose >= 3:
        print("Fancy: Loading \"{}\"...".format(p))
    if not os.path.exists(p):
        if verbose >= 1:
            sys.stderr.write("Error: Could not find fancy disk image plist at \"{}\"\n".format(p))
        sys.exit(1)
    
    try:
        with open(p, 'rb') as fp:
            fancy = plistlib.load(fp, fmt=plistlib.FMT_XML)
    except:
        if verbose >= 1:
            sys.stderr.write("Error: Could not parse fancy disk image plist at \"{}\"\n".format(p))
        sys.exit(1)
    
    try:
        assert "window_bounds" not in fancy or (isinstance(fancy["window_bounds"], list) and len(fancy["window_bounds"]) == 4)
        assert "background_picture" not in fancy or isinstance(fancy["background_picture"], str)
        assert "icon_size" not in fancy or isinstance(fancy["icon_size"], int)
        assert "applications_symlink" not in fancy or isinstance(fancy["applications_symlink"], bool)
        if "items_position" in fancy:
            assert isinstance(fancy["items_position"], dict)
            for key, value in fancy["items_position"].items():
                assert isinstance(value, list) and len(value) == 2 and isinstance(value[0], int) and isinstance(value[1], int)
    except:
        if verbose >= 1:
            sys.stderr.write("Error: Bad format of fancy disk image plist at \"{}\"\n".format(p))
        sys.exit(1)
    
    if "background_picture" in fancy:
        bp = fancy["background_picture"]
        if verbose >= 3:
            print("Fancy: Resolving background picture \"{}\"...".format(bp))
        if not os.path.exists(bp):
            bp = os.path.join(os.path.dirname(p), bp)
            if not os.path.exists(bp):
                if verbose >= 1:
                    sys.stderr.write("Error: Could not find background picture at \"{}\" or \"{}\"\n".format(fancy["background_picture"], bp))
                sys.exit(1)
            else:
                fancy["background_picture"] = bp
else:
    fancy = None

=======
>>>>>>> 3031e2ad
# ------------------------------------------------

if os.path.exists("dist"):
    print("+ Removing existing dist folder +")
    shutil.rmtree("dist")

if os.path.exists(appname + ".dmg"):
    print("+ Removing existing DMG +")
    os.unlink(appname + ".dmg")

# ------------------------------------------------

target = os.path.join("dist", "BGL-Qt.app")

print("+ Copying source bundle +")
if verbose:
    print(app_bundle, "->", target)

os.mkdir("dist")
shutil.copytree(app_bundle, target, symlinks=True)

applicationBundle = ApplicationBundleInfo(target)

# ------------------------------------------------

print("+ Deploying frameworks +")

try:
    deploymentInfo = deployFrameworksForAppBundle(applicationBundle, config.strip, verbose)
    if deploymentInfo.qtPath is None:
        deploymentInfo.qtPath = os.getenv("QTDIR", None)
        if deploymentInfo.qtPath is None:
            sys.stderr.write("Warning: Could not detect Qt's path, skipping plugin deployment!\n")
            config.plugins = False
except RuntimeError as e:
    sys.stderr.write(f"Error: {str(e)}\n")
    sys.exit(1)

# ------------------------------------------------

if config.plugins:
    print("+ Deploying plugins +")
<<<<<<< HEAD
    
=======

>>>>>>> 3031e2ad
    try:
        deployPlugins(applicationBundle, deploymentInfo, config.strip, verbose)
    except RuntimeError as e:
        sys.stderr.write(f"Error: {str(e)}\n")
        sys.exit(1)

# ------------------------------------------------

if config.translations_dir:
    if not Path(config.translations_dir[0]).exists():
        sys.stderr.write(f"Error: Could not find translation dir \"{config.translations_dir[0]}\"\n")
        sys.exit(1)

print("+ Adding Qt translations +")

translations = Path(config.translations_dir[0])

regex = re.compile('qt_[a-z]*(.qm|_[A-Z]*.qm)')

lang_files = [x for x in translations.iterdir() if regex.match(x.name)]

for file in lang_files:
    if verbose:
        print(file.as_posix(), "->", os.path.join(applicationBundle.resourcesPath, file.name))
    shutil.copy2(file.as_posix(), os.path.join(applicationBundle.resourcesPath, file.name))

# ------------------------------------------------

print("+ Installing qt.conf +")

qt_conf="""[Paths]
Translations=Resources
Plugins=PlugIns
"""

with open(os.path.join(applicationBundle.resourcesPath, "qt.conf"), "wb") as f:
    f.write(qt_conf.encode())

# ------------------------------------------------

<<<<<<< HEAD
if config.dmg is not None:

    print("+ Preparing .dmg disk image +")
=======
print("+ Generating .DS_Store +")

output_file = os.path.join("dist", ".DS_Store")

ds = DSStore.open(output_file, 'w+')

ds['.']['bwsp'] = {
    'WindowBounds': '{{300, 280}, {500, 343}}',
    'PreviewPaneVisibility': False,
}

icvp = {
    'gridOffsetX': 0.0,
    'textSize': 12.0,
    'viewOptionsVersion': 1,
    'backgroundImageAlias': b'\x00\x00\x00\x00\x02\x1e\x00\x02\x00\x00\x00\x00\x00\x00\x00\x00\x00\x00\x00\x00\x00\x00\x00\x00\x00\x00\x00\x00\x00\x00\x00\x00\x00\x00\x00\x00\x00\x00\xd1\x94\\\xb0H+\x00\x05\x00\x00\x00\x98\x0fbackground.tiff\x00\x00\x00\x00\x00\x00\x00\x00\x00\x00\x00\x00\x00\x00\x00\x00\x00\x00\x00\x00\x00\x00\x00\x00\x00\x00\x00\x00\x00\x00\x00\x00\x00\x00\x00\x00\x00\x00\x00\x00\x00\x00\x00\x00\x00\x00\x00\x00\x00\x00\x00\x99\xd19\xb0\xf8\x00\x00\x00\x00\x00\x00\x00\x00\xff\xff\xff\xff\x00\x00\r\x02\x00\x00\x00\x00\x00\x00\x00\x00\x00\x00\x00\x00\x00\x00\x00\x0b.background\x00\x00\x10\x00\x08\x00\x00\xd1\x94\\\xb0\x00\x00\x00\x11\x00\x08\x00\x00\xd19\xb0\xf8\x00\x00\x00\x01\x00\x04\x00\x00\x00\x98\x00\x0e\x00 \x00\x0f\x00b\x00a\x00c\x00k\x00g\x00r\x00o\x00u\x00n\x00d\x00.\x00t\x00i\x00f\x00f\x00\x0f\x00\x02\x00\x00\x00\x12\x00\x1c/.background/background.tiff\x00\x14\x01\x06\x00\x00\x00\x00\x01\x06\x00\x02\x00\x00\x0cMacintosh HD\x00\x00\x00\x00\x00\x00\x00\x00\x00\x00\x00\x00\x00\x00\x00\xce\x97\xab\xc3H+\x00\x00\x01\x88[\x88\x00\x00\x00\x00\x00\x00\x00\x00\x00\x00\x00\x00\x00\x00\x00\x00\x00\x00\x00\x00\x00\x00\x00\x00\x00\x00\x00\x00\x00\x00\x00\x00\x00\x00\x00\x00\x00\x00\x00\x00\x00\x00\x00\x00\x00\x00\x00\x00\x00\x00\x00\x00\x00\x00\x00\x00\x00\x00\x00\x00\x00\x00\x00\x00\x02u\xab\x8d\xd1\x94\\\xb0devrddsk\xff\xff\xff\xff\x00\x00\t \x00\x00\x00\x00\x00\x00\x00\x00\x00\x00\x00\x00\x00\x00\x00\x07bitcoin\x00\x00\x10\x00\x08\x00\x00\xce\x97\xab\xc3\x00\x00\x00\x11\x00\x08\x00\x00\xd1\x94\\\xb0\x00\x00\x00\x01\x00\x14\x01\x88[\x88\x00\x16\xa9\t\x00\x08\xfaR\x00\x08\xfaQ\x00\x02d\x8e\x00\x0e\x00\x02\x00\x00\x00\x0f\x00\x1a\x00\x0c\x00M\x00a\x00c\x00i\x00n\x00t\x00o\x00s\x00h\x00 \x00H\x00D\x00\x13\x00\x01/\x00\x00\x15\x00\x02\x00\x14\xff\xff\x00\x00\xff\xff\x00\x00',
    'backgroundColorBlue': 1.0,
    'iconSize': 96.0,
    'backgroundColorGreen': 1.0,
    'arrangeBy': 'none',
    'showIconPreview': True,
    'gridSpacing': 100.0,
    'gridOffsetY': 0.0,
    'showItemInfo': False,
    'labelOnBottom': True,
    'backgroundType': 2,
    'backgroundColorRed': 1.0
}
alias = Alias().from_bytes(icvp['backgroundImageAlias'])
alias.volume.name = appname
alias.volume.posix_path = '/Volumes/' + appname
icvp['backgroundImageAlias'] = alias.to_bytes()
ds['.']['icvp'] = icvp

ds['.']['vSrn'] = ('long', 1)

ds['Applications']['Iloc'] = (370, 156)
ds['BGL-Qt.app']['Iloc'] = (128, 156)

ds.flush()
ds.close()
>>>>>>> 3031e2ad

    if verbose:
        print("Determining size of \"dist\"...")
    size = 0
    for path, dirs, files in os.walk("dist"):
        for file in files:
            size += os.path.getsize(os.path.join(path, file))
    size += int(size * 0.15)

<<<<<<< HEAD
    if verbose:
        print("Creating temp image for modification...")

    tempname = appname + ".temp.dmg"

    run(["hdiutil", "create", tempname, "-srcfolder", "dist", "-format", "UDRW", "-size", str(size), "-volname", appname], check=True, universal_newlines=True)

    if verbose:
        print("Attaching temp image...")
    output = run(["hdiutil", "attach", tempname, "-readwrite"], check=True, universal_newlines=True, stdout=PIPE).stdout

    m = re.search(r"/Volumes/(.+$)", output)
    disk_root = m.group(0)

    print("+ Applying fancy settings +")

=======
if config.dmg is not None:

    print("+ Preparing .dmg disk image +")

    if verbose:
        print("Determining size of \"dist\"...")
    size = 0
    for path, dirs, files in os.walk("dist"):
        for file in files:
            size += os.path.getsize(os.path.join(path, file))
    size += int(size * 0.15)

    if verbose:
        print("Creating temp image for modification...")

    tempname: str = appname + ".temp.dmg"

    run(["hdiutil", "create", tempname, "-srcfolder", "dist", "-format", "UDRW", "-size", str(size), "-volname", appname], check=True, universal_newlines=True)

    if verbose:
        print("Attaching temp image...")
    output = run(["hdiutil", "attach", tempname, "-readwrite"], check=True, universal_newlines=True, stdout=PIPE).stdout

    m = re.search(r"/Volumes/(.+$)", output)
    disk_root = m.group(0)

    print("+ Applying fancy settings +")

>>>>>>> 3031e2ad
    bg_path = os.path.join(disk_root, ".background", os.path.basename('background.tiff'))
    os.mkdir(os.path.dirname(bg_path))
    if verbose:
        print('background.tiff', "->", bg_path)
    shutil.copy2('background.tiff', bg_path)

    os.symlink("/Applications", os.path.join(disk_root, "Applications"))

    print("+ Finalizing .dmg disk image +")

<<<<<<< HEAD
    run(["hdiutil", "detach", "/Volumes/{}".format(appname)], universal_newlines=True)
=======
    run(["hdiutil", "detach", f"/Volumes/{appname}"], universal_newlines=True)
>>>>>>> 3031e2ad

    run(["hdiutil", "convert", tempname, "-format", "UDZO", "-o", appname, "-imagekey", "zlib-level=9"], check=True, universal_newlines=True)

    os.unlink(tempname)

# ------------------------------------------------

print("+ Done +")

sys.exit(0)<|MERGE_RESOLUTION|>--- conflicted
+++ resolved
@@ -503,10 +503,7 @@
 ap.add_argument("-no-strip", dest="strip", action="store_false", default=True, help="don't run 'strip' on the binaries")
 ap.add_argument("-dmg", nargs="?", const="", metavar="basename", help="create a .dmg disk image")
 ap.add_argument("-translations-dir", nargs=1, metavar="path", default=None, help="Path to Qt's translations. Base translations will automatically be added to the bundle's resources.")
-<<<<<<< HEAD
 ap.add_argument("-volname", nargs=1, metavar="volname", default=[], help="custom volume name for dmg")
-=======
->>>>>>> 3031e2ad
 
 config = ap.parse_args()
 
@@ -521,7 +518,6 @@
     sys.stderr.write(f"Error: Could not find app bundle \"{app_bundle}\"\n")
     sys.exit(1)
 
-<<<<<<< HEAD
 app_bundle_name = os.path.splitext(os.path.basename(app_bundle))[0]
 
 # ------------------------------------------------
@@ -581,8 +577,6 @@
 else:
     fancy = None
 
-=======
->>>>>>> 3031e2ad
 # ------------------------------------------------
 
 if os.path.exists("dist"):
@@ -625,11 +619,6 @@
 
 if config.plugins:
     print("+ Deploying plugins +")
-<<<<<<< HEAD
-    
-=======
-
->>>>>>> 3031e2ad
     try:
         deployPlugins(applicationBundle, deploymentInfo, config.strip, verbose)
     except RuntimeError as e:
@@ -670,11 +659,6 @@
 
 # ------------------------------------------------
 
-<<<<<<< HEAD
-if config.dmg is not None:
-
-    print("+ Preparing .dmg disk image +")
-=======
 print("+ Generating .DS_Store +")
 
 output_file = os.path.join("dist", ".DS_Store")
@@ -716,7 +700,6 @@
 
 ds.flush()
 ds.close()
->>>>>>> 3031e2ad
 
     if verbose:
         print("Determining size of \"dist\"...")
@@ -726,24 +709,6 @@
             size += os.path.getsize(os.path.join(path, file))
     size += int(size * 0.15)
 
-<<<<<<< HEAD
-    if verbose:
-        print("Creating temp image for modification...")
-
-    tempname = appname + ".temp.dmg"
-
-    run(["hdiutil", "create", tempname, "-srcfolder", "dist", "-format", "UDRW", "-size", str(size), "-volname", appname], check=True, universal_newlines=True)
-
-    if verbose:
-        print("Attaching temp image...")
-    output = run(["hdiutil", "attach", tempname, "-readwrite"], check=True, universal_newlines=True, stdout=PIPE).stdout
-
-    m = re.search(r"/Volumes/(.+$)", output)
-    disk_root = m.group(0)
-
-    print("+ Applying fancy settings +")
-
-=======
 if config.dmg is not None:
 
     print("+ Preparing .dmg disk image +")
@@ -772,7 +737,6 @@
 
     print("+ Applying fancy settings +")
 
->>>>>>> 3031e2ad
     bg_path = os.path.join(disk_root, ".background", os.path.basename('background.tiff'))
     os.mkdir(os.path.dirname(bg_path))
     if verbose:
@@ -783,11 +747,7 @@
 
     print("+ Finalizing .dmg disk image +")
 
-<<<<<<< HEAD
-    run(["hdiutil", "detach", "/Volumes/{}".format(appname)], universal_newlines=True)
-=======
     run(["hdiutil", "detach", f"/Volumes/{appname}"], universal_newlines=True)
->>>>>>> 3031e2ad
 
     run(["hdiutil", "convert", tempname, "-format", "UDZO", "-o", appname, "-imagekey", "zlib-level=9"], check=True, universal_newlines=True)
 
