--- conflicted
+++ resolved
@@ -34,11 +34,7 @@
 from test_framework.util import assert_equal
 
 MAX_LOCATOR_SZ = 101
-<<<<<<< HEAD
-MAX_BLOCK_BASE_SIZE = 1000000/10
-=======
 MAX_BLOCK_WEIGHT = 4000000
->>>>>>> 29eed96d
 MAX_BLOOM_FILTER_SIZE = 36000
 MAX_BLOOM_HASH_FUNCS = 50
 
@@ -592,7 +588,7 @@
         return self.serialize_with_witness()
 
     def getwtxid(self):
-        return sha256(self.serialize())[::-1].hex()
+        return hash256(self.serialize())[::-1].hex()
 
     # Recalculate the txid (transaction hash without witness)
     def rehash(self):
