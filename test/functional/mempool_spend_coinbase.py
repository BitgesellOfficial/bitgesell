#!/usr/bin/env python3
# Copyright (c) 2014-2020 The Bitcoin Core developers
# Distributed under the MIT software license, see the accompanying
# file COPYING or http://www.opensource.org/licenses/mit-license.php.
"""Test spending coinbase transactions.

The coinbase transaction in block N can appear in block
N+100... so is valid in the mempool when the best block
height is N+99.
This test makes sure coinbase spends that will be mature
in the next block are accepted into the memory pool,
but less mature coinbase spends are NOT.
"""

from test_framework.test_framework import BGLTestFramework
from test_framework.util import assert_equal, assert_raises_rpc_error
from test_framework.wallet import MiniWallet


class MempoolSpendCoinbaseTest(BGLTestFramework):
    def set_test_params(self):
        self.num_nodes = 1

    def run_test(self):
        wallet = MiniWallet(self.nodes[0])

        # Invalidate two blocks, so that miniwallet has access to a coin that will mature in the next block
        chain_height = 198
        self.nodes[0].invalidateblock(self.nodes[0].getblockhash(chain_height + 1))
        assert_equal(chain_height, self.nodes[0].getblockcount())
<<<<<<< HEAD
=======
        wallet.rescan_utxos()
>>>>>>> 29eed96d

        # Coinbase at height chain_height-100+1 ok in mempool, should
        # get mined. Coinbase at height chain_height-100+2 is
        # too immature to spend.
<<<<<<< HEAD
        wallet.scan_blocks(start=chain_height - 100 + 1, num=1)
        utxo_mature = wallet.get_utxo()
        wallet.scan_blocks(start=chain_height - 100 + 2, num=1)
        utxo_immature = wallet.get_utxo()
=======
        coinbase_txid = lambda h: self.nodes[0].getblock(self.nodes[0].getblockhash(h))['tx'][0]
        utxo_mature = wallet.get_utxo(txid=coinbase_txid(chain_height - 100 + 1))
        utxo_immature = wallet.get_utxo(txid=coinbase_txid(chain_height - 100 + 2))
>>>>>>> 29eed96d

        spend_mature_id = wallet.send_self_transfer(from_node=self.nodes[0], utxo_to_spend=utxo_mature)["txid"]

        # other coinbase should be too immature to spend
        immature_tx = wallet.create_self_transfer(from_node=self.nodes[0], utxo_to_spend=utxo_immature, mempool_valid=False)
        assert_raises_rpc_error(-26,
                                "bad-txns-premature-spend-of-coinbase",
                                lambda: self.nodes[0].sendrawtransaction(immature_tx['hex']))

        # mempool should have just the mature one
        assert_equal(self.nodes[0].getrawmempool(), [spend_mature_id])

        # mine a block, mature one should get confirmed
<<<<<<< HEAD
        self.nodes[0].generate(1)
=======
        self.generate(self.nodes[0], 1)
>>>>>>> 29eed96d
        assert_equal(set(self.nodes[0].getrawmempool()), set())

        # ... and now previously immature can be spent:
        spend_new_id = self.nodes[0].sendrawtransaction(immature_tx['hex'])
        assert_equal(self.nodes[0].getrawmempool(), [spend_new_id])


if __name__ == '__main__':
    MempoolSpendCoinbaseTest().main()<|MERGE_RESOLUTION|>--- conflicted
+++ resolved
@@ -20,6 +20,7 @@
 class MempoolSpendCoinbaseTest(BGLTestFramework):
     def set_test_params(self):
         self.num_nodes = 1
+        self.setup_clean_chain = True
 
     def run_test(self):
         wallet = MiniWallet(self.nodes[0])
@@ -28,47 +29,32 @@
         chain_height = 198
         self.nodes[0].invalidateblock(self.nodes[0].getblockhash(chain_height + 1))
         assert_equal(chain_height, self.nodes[0].getblockcount())
-<<<<<<< HEAD
-=======
         wallet.rescan_utxos()
->>>>>>> 29eed96d
 
         # Coinbase at height chain_height-100+1 ok in mempool, should
         # get mined. Coinbase at height chain_height-100+2 is
         # too immature to spend.
-<<<<<<< HEAD
-        wallet.scan_blocks(start=chain_height - 100 + 1, num=1)
-        utxo_mature = wallet.get_utxo()
-        wallet.scan_blocks(start=chain_height - 100 + 2, num=1)
-        utxo_immature = wallet.get_utxo()
-=======
         coinbase_txid = lambda h: self.nodes[0].getblock(self.nodes[0].getblockhash(h))['tx'][0]
         utxo_mature = wallet.get_utxo(txid=coinbase_txid(chain_height - 100 + 1))
         utxo_immature = wallet.get_utxo(txid=coinbase_txid(chain_height - 100 + 2))
->>>>>>> 29eed96d
 
-        spend_mature_id = wallet.send_self_transfer(from_node=self.nodes[0], utxo_to_spend=utxo_mature)["txid"]
+        spend_101_id = wallet.send_self_transfer(from_node=self.nodes[0], utxo_to_spend=utxo_101)["txid"]
 
-        # other coinbase should be too immature to spend
-        immature_tx = wallet.create_self_transfer(from_node=self.nodes[0], utxo_to_spend=utxo_immature, mempool_valid=False)
+        # coinbase at height 102 should be too immature to spend
         assert_raises_rpc_error(-26,
                                 "bad-txns-premature-spend-of-coinbase",
-                                lambda: self.nodes[0].sendrawtransaction(immature_tx['hex']))
+                                lambda: wallet.send_self_transfer(from_node=self.nodes[0], utxo_to_spend=utxo_102))
 
-        # mempool should have just the mature one
-        assert_equal(self.nodes[0].getrawmempool(), [spend_mature_id])
+        # mempool should have just spend_101:
+        assert_equal(self.nodes[0].getrawmempool(), [spend_101_id])
 
         # mine a block, mature one should get confirmed
-<<<<<<< HEAD
-        self.nodes[0].generate(1)
-=======
         self.generate(self.nodes[0], 1)
->>>>>>> 29eed96d
         assert_equal(set(self.nodes[0].getrawmempool()), set())
 
-        # ... and now previously immature can be spent:
-        spend_new_id = self.nodes[0].sendrawtransaction(immature_tx['hex'])
-        assert_equal(self.nodes[0].getrawmempool(), [spend_new_id])
+        # ... and now height 102 can be spent:
+        spend_102_id = wallet.send_self_transfer(from_node=self.nodes[0], utxo_to_spend=utxo_102)["txid"]
+        assert_equal(self.nodes[0].getrawmempool(), [spend_102_id])
 
 
 if __name__ == '__main__':
