--- conflicted
+++ resolved
@@ -57,11 +57,8 @@
         self.generate(node, COINBASE_MATURITY - 1)
 
         self.log.info('Create a mempool tx that will be evicted')
-<<<<<<< HEAD
+
         tx_to_be_evicted_id = miniwallet.send_self_transfer(from_node=node, fee_rate=relayfee)["txid"]
-=======
-        tx_to_be_evicted_id =miniwallet.send_self_transfer(from_node=node, fee_rate=relayfee)["txid"]
->>>>>>> 217e921a
         # Increase the tx fee rate to give the subsequent transactions a higher priority in the mempool
         # The tx has an approx. vsize of 65k, i.e. multiplying the previous fee rate (in sats/kvB)
         # by 130 should result in a fee that corresponds to 2x of that fee rate
