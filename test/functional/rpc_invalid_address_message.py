--- conflicted
+++ resolved
@@ -11,13 +11,16 @@
     assert_raises_rpc_error,
 )
 
-BECH32_VALID = 'rbgl1qqymf0uykeha35u2m9kaq384xmg53rfl3t46ccx'
-BECH32_INVALID_BECH32 = 'rbgl1zqymf0uykeha35u2m9kaq384xmg53rfl3aqawzs'
-BECH32_INVALID_BECH32M = 'rbgl1qqymf0uykeha35u2m9kaq384xmg53rfl37f25ay'
-BECH32_INVALID_VERSION = 'rbgl13qymf0uykeha35u2m9kaq384xmg53rfl3t46ccx'
-BECH32_INVALID_SIZE = 'rbgl1pzem3xr'
-BECH32_INVALID_V0_SIZE = 'rbgl1qqymf0uykeha35u2m9kaq384xmg53rfl3mg53rfcdu24t8'
-BECH32_INVALID_PREFIX = 'rbgr1qqymf0uykeha35u2m9kaq384xmg53rfl3me9uen'
+BECH32_VALID = 'bcrt1qtmp74ayg7p24uslctssvjm06q5phz4yrxucgnv'
+BECH32_INVALID_BECH32 = 'bcrt1p0xlxvlhemja6c4dqv22uapctqupfhlxm9h8z3k2e72q4k9hcz7vqdmchcc'
+BECH32_INVALID_BECH32M = 'bcrt1qw508d6qejxtdg4y5r3zarvary0c5xw7k35mrzd'
+BECH32_INVALID_VERSION = 'bcrt130xlxvlhemja6c4dqv22uapctqupfhlxm9h8z3k2e72q4k9hcz7vqynjegk'
+BECH32_INVALID_SIZE = 'bcrt1s0xlxvlhemja6c4dqv22uapctqupfhlxm9h8z3k2e72q4k9hcz7v8n0nx0muaewav25430mtr'
+BECH32_INVALID_V0_SIZE = 'bcrt1qw508d6qejxtdg4y5r3zarvary0c5xw7kqqq5k3my'
+BECH32_INVALID_PREFIX = 'bc1pw508d6qejxtdg4y5r3zarvary0c5xw7kw508d6qejxtdg4y5r3zarvary0c5xw7k7grplx'
+
+BASE58_VALID = 'mipcBbFg9gMiCh81Kj8tqqdgoZub1ZJRfn'
+BASE58_INVALID_PREFIX = '17VZNX1SN5NtKa8UQFxwQbFeFc3iqRYhem'
 
 INVALID_ADDRESS = 'asfah14i8fajz0123f'
 
@@ -54,8 +57,6 @@
         assert info['isvalid']
         assert 'error' not in info
 
-<<<<<<< HEAD
-=======
         info = node.validateaddress(BECH32_INVALID_VERSION)
         assert not info['isvalid']
         assert_equal(info['error'], 'Invalid Bech32 address witness version')
@@ -69,7 +70,6 @@
         assert info['isvalid']
         assert 'error' not in info
 
->>>>>>> 29eed96d
         # Invalid address format
         info = node.validateaddress(INVALID_ADDRESS)
         assert not info['isvalid']
@@ -81,6 +81,8 @@
         assert_raises_rpc_error(-5, "Invalid Bech32 address data size", node.getaddressinfo, BECH32_INVALID_SIZE)
 
         assert_raises_rpc_error(-5, "Invalid prefix for Bech32 address", node.getaddressinfo, BECH32_INVALID_PREFIX)
+
+        assert_raises_rpc_error(-5, "Invalid prefix for Base58-encoded address", node.getaddressinfo, BASE58_INVALID_PREFIX)
 
         assert_raises_rpc_error(-5, "Invalid address format", node.getaddressinfo, INVALID_ADDRESS)
 
