#!/usr/bin/env python3
# Copyright (c) 2017-2020 The Bitcoin Core developers
# Distributed under the MIT software license, see the accompanying
# file COPYING or http://www.opensource.org/licenses/mit-license.php.
"""Test HD Wallet keypool restore function.

Two nodes. Node1 is under test. Node0 is providing transactions and generating blocks.

- Start node1, shutdown and backup wallet.
- Generate 110 keys (enough to drain the keypool). Store key 90 (in the initial keypool) and key 110 (beyond the initial keypool). Send funds to key 90 and key 110.
- Stop node1, clear the datadir, move wallet file back into the datadir and restart node1.
- connect node1 to node0. Verify that they sync and node1 receives its funds."""
import os
import shutil

from test_framework.blocktools import COINBASE_MATURITY
from test_framework.test_framework import BGLTestFramework
from test_framework.util import (
    assert_equal,
)


class KeypoolRestoreTest(BGLTestFramework):
    def set_test_params(self):
        self.setup_clean_chain = True
        self.num_nodes = 4
        self.extra_args = [[], ['-keypool=100'], ['-keypool=100'], ['-keypool=100']]

    def skip_test_if_missing_module(self):
        self.skip_if_no_wallet()

    def run_test(self):
        wallet_path = os.path.join(self.nodes[1].datadir, self.chain, "wallets", self.default_wallet_name, self.wallet_data_filename)
        wallet_backup_path = os.path.join(self.nodes[1].datadir, "wallet.bak")
<<<<<<< HEAD
        self.nodes[0].generate(COINBASE_MATURITY + 1)
=======
        self.generate(self.nodes[0], COINBASE_MATURITY + 1)
>>>>>>> 29eed96d

        self.log.info("Make backup of wallet")
        self.stop_node(1)
        shutil.copyfile(wallet_path, wallet_backup_path)
        self.start_node(1, self.extra_args[1])
        self.connect_nodes(0, 1)
        self.connect_nodes(0, 2)
        self.connect_nodes(0, 3)

        for i, output_type in enumerate(["legacy", "p2sh-segwit", "bech32"]):

            self.log.info("Generate keys for wallet with address type: {}".format(output_type))
            idx = i+1
            for _ in range(90):
                addr_oldpool = self.nodes[idx].getnewaddress(address_type=output_type)
            for _ in range(20):
                addr_extpool = self.nodes[idx].getnewaddress(address_type=output_type)

            # Make sure we're creating the outputs we expect
            address_details = self.nodes[idx].validateaddress(addr_extpool)
            if i == 0:
                assert not address_details["isscript"] and not address_details["iswitness"]
            elif i == 1:
                assert address_details["isscript"] and not address_details["iswitness"]
            else:
                assert not address_details["isscript"] and address_details["iswitness"]


            self.log.info("Send funds to wallet")
            self.nodes[0].sendtoaddress(addr_oldpool, 10)
            self.generate(self.nodes[0], 1)
            self.nodes[0].sendtoaddress(addr_extpool, 5)
            self.generate(self.nodes[0], 1)
            self.sync_blocks()

            self.log.info("Restart node with wallet backup")
            self.stop_node(idx)
            shutil.copyfile(wallet_backup_path, wallet_path)
            self.start_node(idx, self.extra_args[idx])
            self.connect_nodes(0, idx)
            self.sync_all()

            self.log.info("Verify keypool is restored and balance is correct")
            assert_equal(self.nodes[idx].getbalance(), 15)
            assert_equal(self.nodes[idx].listtransactions()[0]['category'], "receive")
            # Check that we have marked all keys up to the used keypool key as used
            if self.options.descriptors:
                if output_type == 'legacy':
                    assert_equal(self.nodes[idx].getaddressinfo(self.nodes[idx].getnewaddress(address_type=output_type))['hdkeypath'], "m/44'/1'/0'/0/110")
                elif output_type == 'p2sh-segwit':
                    assert_equal(self.nodes[idx].getaddressinfo(self.nodes[idx].getnewaddress(address_type=output_type))['hdkeypath'], "m/49'/1'/0'/0/110")
                elif output_type == 'bech32':
                    assert_equal(self.nodes[idx].getaddressinfo(self.nodes[idx].getnewaddress(address_type=output_type))['hdkeypath'], "m/84'/1'/0'/0/110")
            else:
                assert_equal(self.nodes[idx].getaddressinfo(self.nodes[idx].getnewaddress(address_type=output_type))['hdkeypath'], "m/0'/0'/110'")


if __name__ == '__main__':
    KeypoolRestoreTest().main()<|MERGE_RESOLUTION|>--- conflicted
+++ resolved
@@ -32,11 +32,7 @@
     def run_test(self):
         wallet_path = os.path.join(self.nodes[1].datadir, self.chain, "wallets", self.default_wallet_name, self.wallet_data_filename)
         wallet_backup_path = os.path.join(self.nodes[1].datadir, "wallet.bak")
-<<<<<<< HEAD
-        self.nodes[0].generate(COINBASE_MATURITY + 1)
-=======
         self.generate(self.nodes[0], COINBASE_MATURITY + 1)
->>>>>>> 29eed96d
 
         self.log.info("Make backup of wallet")
         self.stop_node(1)
