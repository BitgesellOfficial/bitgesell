#!/usr/bin/env python3
# Copyright (c) 2014-2020 The Bitcoin Core developers
# Distributed under the MIT software license, see the accompanying
# file COPYING or http://www.opensource.org/licenses/mit-license.php.
"""Test the wallet accounts properly when there is a double-spend conflict."""
from decimal import Decimal

from test_framework.test_framework import BGLTestFramework
from test_framework.util import (
    assert_equal,
    find_output,
    find_vout_for_address
)

class TxnMallTest(BGLTestFramework):
    def set_test_params(self):
        self.num_nodes = 3
        self.supports_cli = False

    def skip_test_if_missing_module(self):
        self.skip_if_no_wallet()

    def add_options(self, parser):
        parser.add_argument("--mineblock", dest="mine_block", default=False, action="store_true",
                            help="Test double-spend of 1-confirmed transaction")

    def setup_network(self):
        # Start with split network:
        super().setup_network()
        self.disconnect_nodes(1, 2)

    def spend_txid(self, txid, vout, outputs):
        inputs = [{"txid": txid, "vout": vout}]
        tx = self.nodes[0].createrawtransaction(inputs, outputs)
        tx = self.nodes[0].fundrawtransaction(tx)
        tx = self.nodes[0].signrawtransactionwithwallet(tx['hex'])
        return self.nodes[0].sendrawtransaction(tx['hex'])

    def run_test(self):
        # All nodes should start with 5000 BGL:
        starting_balance = 5000

        # All nodes should be out of IBD.
        # If the nodes are not all out of IBD, that can interfere with
        # blockchain sync later in the test when nodes are connected, due to
        # timing issues.
        for n in self.nodes:
            assert n.getblockchaininfo()["initialblockdownload"] == False

        for i in range(3):
            assert_equal(self.nodes[i].getbalance(), starting_balance)

        # Assign coins to foo and bar addresses:
        node0_address_foo = self.nodes[0].getnewaddress()
        fund_foo_txid = self.nodes[0].sendtoaddress(node0_address_foo, 4969)
        fund_foo_tx = self.nodes[0].gettransaction(fund_foo_txid)
        self.nodes[0].lockunspent(False, [{"txid":fund_foo_txid, "vout": find_vout_for_address(self.nodes[0], fund_foo_txid, node0_address_foo)}])

        node0_address_bar = self.nodes[0].getnewaddress()
        fund_bar_txid = self.nodes[0].sendtoaddress(node0_address_bar, 29)
        fund_bar_tx = self.nodes[0].gettransaction(fund_bar_txid)

        assert_equal(self.nodes[0].getbalance(),
                     starting_balance + fund_foo_tx["fee"] + fund_bar_tx["fee"])

        # Coins are sent to node1_address
        node1_address = self.nodes[1].getnewaddress()

        # First: use raw transaction API to send 5000 BGL to node1_address,
        # but don't broadcast:
        doublespend_fee = Decimal('-.02')
        rawtx_input_0 = {}
        rawtx_input_0["txid"] = fund_foo_txid
        rawtx_input_0["vout"] = find_output(self.nodes[0], fund_foo_txid, 4969)
        rawtx_input_1 = {}
        rawtx_input_1["txid"] = fund_bar_txid
        rawtx_input_1["vout"] = find_output(self.nodes[0], fund_bar_txid, 29)
        inputs = [rawtx_input_0, rawtx_input_1]
        change_address = self.nodes[0].getnewaddress()
        outputs = {}
        outputs[node1_address] = 4990
        outputs[change_address] = 4998 - 4990 + doublespend_fee
        rawtx = self.nodes[0].createrawtransaction(inputs, outputs)
        doublespend = self.nodes[0].signrawtransactionwithwallet(rawtx)
        assert_equal(doublespend["complete"], True)

<<<<<<< HEAD
        # Create two spends using 1 200 BGL coin each
        txid1 = self.nodes[0].sendtoaddress(node1_address, 190)
        txid2 = self.nodes[0].sendtoaddress(node1_address, 20)
=======
        # Create two spends using 1 50 BTC coin each
        txid1 = self.spend_txid(fund_foo_txid, find_vout_for_address(self.nodes[0], fund_foo_txid, node0_address_foo), {node1_address: 40})
        txid2 = self.spend_txid(fund_bar_txid, find_vout_for_address(self.nodes[0], fund_bar_txid, node0_address_bar), {node1_address: 20})
>>>>>>> 29eed96d

        # Have node0 mine a block:
        if (self.options.mine_block):
            self.generate(self.nodes[0], 1, sync_fun=lambda: self.sync_blocks(self.nodes[0:2]))

        tx1 = self.nodes[0].gettransaction(txid1)
        tx2 = self.nodes[0].gettransaction(txid2)

        # Node0's balance should be starting balance, plus 200BGL for another
        # matured block, minus 190, minus 20, and minus transaction fees:
        expected = starting_balance + fund_foo_tx["fee"] + fund_bar_tx["fee"]
        if self.options.mine_block:
            expected += 200
        expected += tx1["amount"] + tx1["fee"]
        expected += tx2["amount"] + tx2["fee"]
        assert_equal(self.nodes[0].getbalance(), expected)

        if self.options.mine_block:
            assert_equal(tx1["confirmations"], 1)
            assert_equal(tx2["confirmations"], 1)
            # Node1's balance should be both transaction amounts:
            assert_equal(self.nodes[1].getbalance(), starting_balance - tx1["amount"] - tx2["amount"])
        else:
            assert_equal(tx1["confirmations"], 0)
            assert_equal(tx2["confirmations"], 0)

        # Now give doublespend and its parents to miner:
        self.nodes[2].sendrawtransaction(fund_foo_tx["hex"])
        self.nodes[2].sendrawtransaction(fund_bar_tx["hex"])
        doublespend_txid = self.nodes[2].sendrawtransaction(doublespend["hex"])
        # ... mine a block...
        self.generate(self.nodes[2], 1, sync_fun=self.no_op)

        # Reconnect the split network, and sync chain:
        self.connect_nodes(1, 2)
        self.generate(self.nodes[2], 1)  # Mine another block to make sure we sync
        self.sync_blocks()
        assert_equal(self.nodes[0].gettransaction(doublespend_txid)["confirmations"], 2)

        # Re-fetch transaction info:
        tx1 = self.nodes[0].gettransaction(txid1)
        tx2 = self.nodes[0].gettransaction(txid2)

        # Both transactions should be conflicted
        assert_equal(tx1["confirmations"], -2)
        assert_equal(tx2["confirmations"], -2)

        # Node0's total balance should be starting balance, plus 400BGL for
        # two more matured blocks, minus 4990 for the double-spend, plus fees (which are
        # negative):
        expected = starting_balance + 400 - 4990 + fund_foo_tx["fee"] + fund_bar_tx["fee"] + doublespend_fee
        assert_equal(self.nodes[0].getbalance(), expected)

        # Node1's balance should be its initial balance (5000 for 25 block rewards) plus the doublespend:
        assert_equal(self.nodes[1].getbalance(), 5000 + 4990)


if __name__ == '__main__':
    TxnMallTest().main()<|MERGE_RESOLUTION|>--- conflicted
+++ resolved
@@ -37,8 +37,8 @@
         return self.nodes[0].sendrawtransaction(tx['hex'])
 
     def run_test(self):
-        # All nodes should start with 5000 BGL:
-        starting_balance = 5000
+        # All nodes should start with 1,250 BTC:
+        starting_balance = 1250
 
         # All nodes should be out of IBD.
         # If the nodes are not all out of IBD, that can interfere with
@@ -52,7 +52,7 @@
 
         # Assign coins to foo and bar addresses:
         node0_address_foo = self.nodes[0].getnewaddress()
-        fund_foo_txid = self.nodes[0].sendtoaddress(node0_address_foo, 4969)
+        fund_foo_txid = self.nodes[0].sendtoaddress(node0_address_foo, 1219)
         fund_foo_tx = self.nodes[0].gettransaction(fund_foo_txid)
         self.nodes[0].lockunspent(False, [{"txid":fund_foo_txid, "vout": find_vout_for_address(self.nodes[0], fund_foo_txid, node0_address_foo)}])
 
@@ -66,33 +66,27 @@
         # Coins are sent to node1_address
         node1_address = self.nodes[1].getnewaddress()
 
-        # First: use raw transaction API to send 5000 BGL to node1_address,
+        # First: use raw transaction API to send 1240 BTC to node1_address,
         # but don't broadcast:
         doublespend_fee = Decimal('-.02')
         rawtx_input_0 = {}
         rawtx_input_0["txid"] = fund_foo_txid
-        rawtx_input_0["vout"] = find_output(self.nodes[0], fund_foo_txid, 4969)
+        rawtx_input_0["vout"] = find_output(self.nodes[0], fund_foo_txid, 1219)
         rawtx_input_1 = {}
         rawtx_input_1["txid"] = fund_bar_txid
         rawtx_input_1["vout"] = find_output(self.nodes[0], fund_bar_txid, 29)
         inputs = [rawtx_input_0, rawtx_input_1]
         change_address = self.nodes[0].getnewaddress()
         outputs = {}
-        outputs[node1_address] = 4990
-        outputs[change_address] = 4998 - 4990 + doublespend_fee
+        outputs[node1_address] = 1240
+        outputs[change_address] = 1248 - 1240 + doublespend_fee
         rawtx = self.nodes[0].createrawtransaction(inputs, outputs)
         doublespend = self.nodes[0].signrawtransactionwithwallet(rawtx)
         assert_equal(doublespend["complete"], True)
 
-<<<<<<< HEAD
-        # Create two spends using 1 200 BGL coin each
-        txid1 = self.nodes[0].sendtoaddress(node1_address, 190)
-        txid2 = self.nodes[0].sendtoaddress(node1_address, 20)
-=======
         # Create two spends using 1 50 BTC coin each
         txid1 = self.spend_txid(fund_foo_txid, find_vout_for_address(self.nodes[0], fund_foo_txid, node0_address_foo), {node1_address: 40})
         txid2 = self.spend_txid(fund_bar_txid, find_vout_for_address(self.nodes[0], fund_bar_txid, node0_address_bar), {node1_address: 20})
->>>>>>> 29eed96d
 
         # Have node0 mine a block:
         if (self.options.mine_block):
@@ -101,11 +95,11 @@
         tx1 = self.nodes[0].gettransaction(txid1)
         tx2 = self.nodes[0].gettransaction(txid2)
 
-        # Node0's balance should be starting balance, plus 200BGL for another
-        # matured block, minus 190, minus 20, and minus transaction fees:
+        # Node0's balance should be starting balance, plus 50BTC for another
+        # matured block, minus 40, minus 20, and minus transaction fees:
         expected = starting_balance + fund_foo_tx["fee"] + fund_bar_tx["fee"]
         if self.options.mine_block:
-            expected += 200
+            expected += 50
         expected += tx1["amount"] + tx1["fee"]
         expected += tx2["amount"] + tx2["fee"]
         assert_equal(self.nodes[0].getbalance(), expected)
@@ -140,14 +134,14 @@
         assert_equal(tx1["confirmations"], -2)
         assert_equal(tx2["confirmations"], -2)
 
-        # Node0's total balance should be starting balance, plus 400BGL for
-        # two more matured blocks, minus 4990 for the double-spend, plus fees (which are
+        # Node0's total balance should be starting balance, plus 100BTC for
+        # two more matured blocks, minus 1240 for the double-spend, plus fees (which are
         # negative):
-        expected = starting_balance + 400 - 4990 + fund_foo_tx["fee"] + fund_bar_tx["fee"] + doublespend_fee
+        expected = starting_balance + 100 - 1240 + fund_foo_tx["fee"] + fund_bar_tx["fee"] + doublespend_fee
         assert_equal(self.nodes[0].getbalance(), expected)
 
-        # Node1's balance should be its initial balance (5000 for 25 block rewards) plus the doublespend:
-        assert_equal(self.nodes[1].getbalance(), 5000 + 4990)
+        # Node1's balance should be its initial balance (1250 for 25 block rewards) plus the doublespend:
+        assert_equal(self.nodes[1].getbalance(), 1250 + 1240)
 
 
 if __name__ == '__main__':
