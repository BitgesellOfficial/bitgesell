--- conflicted
+++ resolved
@@ -1,27 +1,18 @@
 #!/usr/bin/env bash
 #
-<<<<<<< HEAD
-# Copyright (c) 2018-2020 The BGL Core developers
-=======
 # Copyright (c) 2018-2020 The Bitcoin Core developers
->>>>>>> 3031e2ad
 # Distributed under the MIT software license, see the accompanying
 # file COPYING or http://www.opensource.org/licenses/mit-license.php.
 
 echo "START SCRIPT A"
 export LC_ALL=C.UTF-8
 
-<<<<<<< HEAD
-BGL_CONFIG_ALL="--disable-dependency-tracking --prefix=$DEPENDS_DIR/$HOST --bindir=$BASE_OUTDIR/bin --libdir=$BASE_OUTDIR/lib"
-DOCKER_EXEC "ccache --zero-stats --max-size=$CCACHE_SIZE"
-=======
 BGL_CONFIG_ALL="--enable-suppress-external-warnings --disable-dependency-tracking --prefix=$DEPENDS_DIR/$HOST --bindir=$BASE_OUTDIR/bin --libdir=$BASE_OUTDIR/lib"
 if [ -z "$NO_WERROR" ]; then
   BGL_CONFIG_ALL="${BGL_CONFIG_ALL} --enable-werror"
 fi
 DOCKER_EXEC "ccache --zero-stats --max-size=$CCACHE_SIZE"
 
->>>>>>> 3031e2ad
 
 if [ -n "$CONFIG_SHELL" ]; then
   DOCKER_EXEC "$CONFIG_SHELL" -c "./autogen.sh"
@@ -30,50 +21,19 @@
 fi
 
 DOCKER_EXEC mkdir -p "${BASE_BUILD_DIR}"
-<<<<<<< HEAD
-export P_CI_DIR="${BASE_BUILD_DIR}"
-
-BEGIN_FOLD configure
-DOCKER_EXEC "${BASE_ROOT_DIR}/configure" --cache-file=config.cache $BGL_CONFIG_ALL $BGL_CONFIG || ( (DOCKER_EXEC cat config.log) && false)
-END_FOLD
-=======
 
 CONFIG_EVENT_LIBS="EVENT_LIBS='${EVENT_LIBS}'"
 
 DOCKER_EXEC "${CONFIG_EVENT_LIBS} ${BASE_ROOT_DIR}/configure" --cache-file=config.cache $BGL_CONFIG_ALL $BGL_CONFIG || ( (DOCKER_EXEC cat config.log) && false)
->>>>>>> 3031e2ad
 
 DOCKER_EXEC make distdir VERSION=$HOST
 
-<<<<<<< HEAD
-export P_CI_DIR="${BASE_BUILD_DIR}/BGL-$HOST"
-=======
->>>>>>> 3031e2ad
 
 DOCKER_EXEC "${CONFIG_EVENT_LIBS} ./configure --cache-file=../config.cache $BGL_CONFIG_ALL $BGL_CONFIG || ( (DOCKER_EXEC cat config.log) && false)"
 
 set -o errtrace
 trap 'DOCKER_EXEC "cat ${BASE_SCRATCH_DIR}/sanitizer-output/* 2> /dev/null"' ERR
 
-<<<<<<< HEAD
-if [[ ${USE_MEMORY_SANITIZER} == "true" ]]; then
-  # MemorySanitizer (MSAN) does not support tracking memory initialization done by
-  # using the Linux getrandom syscall. Avoid using getrandom by undefining
-  # HAVE_SYS_GETRANDOM. See https://github.com/google/sanitizers/issues/852 for
-  # details.
-  DOCKER_EXEC 'grep -v HAVE_SYS_GETRANDOM src/config/bitcoin-config.h > src/config/bitcoin-config.h.tmp && mv src/config/bitcoin-config.h.tmp src/config/bitcoin-config.h'
-fi
-
-BEGIN_FOLD build
-DOCKER_EXEC make $MAKEJOBS $GOAL || ( echo "Build failure. Verbose build follows." && DOCKER_EXEC make $GOAL V=1 ; false )
-END_FOLD
-
-BEGIN_FOLD cache_stats
-DOCKER_EXEC "ccache --version | head -n 1 && ccache --show-stats"
-DOCKER_EXEC du -sh "${DEPENDS_DIR}"/*/
-DOCKER_EXEC du -sh "${PREVIOUS_RELEASES_DIR}"
-END_FOLD
-=======
 #if [[ ${USE_MEMORY_SANITIZER} == "true" ]]; then
 #  # MemorySanitizer (MSAN) does not support tracking memory initialization done by
 #  # using the Linux getrandom syscall. Avoid using getrandom by undefining
@@ -87,5 +47,4 @@
 
 DOCKER_EXEC "ccache --version | head -n 1 && ccache --show-stats"
 DOCKER_EXEC du -sh "${DEPENDS_DIR}"/*/
-DOCKER_EXEC du -sh "${PREVIOUS_RELEASES_DIR}"
->>>>>>> 3031e2ad
+DOCKER_EXEC du -sh "${PREVIOUS_RELEASES_DIR}"