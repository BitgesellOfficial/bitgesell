--- conflicted
+++ resolved
@@ -7,11 +7,7 @@
 export LC_ALL=C.UTF-8
 
 # Make sure default datadir does not exist and is never read by creating a dummy file
-<<<<<<< HEAD
-if [ "$CI_OS_NAME" == "macos" ]; then
-=======
 if [[ $HOST == *-apple-* ]]; then
->>>>>>> 3031e2ad
   echo > $HOME/Library/Application\ Support/BGL
 else
   DOCKER_EXEC echo \> \$HOME/.BGL
@@ -19,26 +15,6 @@
 
 DOCKER_EXEC mkdir -p ${DEPENDS_DIR}/SDKs ${DEPENDS_DIR}/sdk-sources
 
-<<<<<<< HEAD
-OSX_SDK_BASENAME="Xcode-${XCODE_VERSION}-${XCODE_BUILD_ID}-extracted-SDK-with-libcxx-headers.tar.gz"
-OSX_SDK_PATH="${DEPENDS_DIR}/sdk-sources/${OSX_SDK_BASENAME}"
-
-if [ -n "$XCODE_VERSION" ] && [ ! -f "$OSX_SDK_PATH" ]; then
-  curl --location --fail "${SDK_URL}/${OSX_SDK_BASENAME}" -o "$OSX_SDK_PATH"
-fi
-
-if [[ ${USE_MEMORY_SANITIZER} == "true" ]]; then
-  # Use BDB compiled using install_db4.sh script to work around linking issue when using BDB
-  # from depends. See https://github.com/bitcoin/bitcoin/pull/18288#discussion_r433189350 for
-  # details.
-  DOCKER_EXEC "contrib/install_db4.sh \$(pwd) --enable-umrw CC=clang CXX=clang++ CFLAGS='${MSAN_FLAGS}' CXXFLAGS='${MSAN_AND_LIBCXX_FLAGS}'"
-fi
-
-if [ -n "$XCODE_VERSION" ] && [ -f "$OSX_SDK_PATH" ]; then
-  DOCKER_EXEC tar -C "${DEPENDS_DIR}/SDKs" -xf "$OSX_SDK_PATH"
-fi
-if [[ $HOST = *-mingw32 ]]; then
-=======
 #if [[ ${USE_MEMORY_SANITIZER} == "true" ]]; then
 #  # Use BDB compiled using install_db4.sh script to work around linking issue when using BDB
 #  # from depends. See https://github.com/bitcoin/bitcoin/pull/18288#discussion_r433189350 for
@@ -47,7 +23,6 @@
 #fi
 
 if [[ $HOST == *-mingw32 ]]; then
->>>>>>> 3031e2ad
   DOCKER_EXEC update-alternatives --set $HOST-g++ \$\(which $HOST-g++-posix\)
 fi
 if [ -z "$NO_DEPENDS" ]; then
@@ -60,12 +35,4 @@
     SHELL_OPTS="CONFIG_SHELL="
   fi
   DOCKER_EXEC $SHELL_OPTS make $MAKEJOBS -C depends HOST=$HOST $DEP_OPTS
-<<<<<<< HEAD
-fi
-if [ -n "$PREVIOUS_RELEASES_TO_DOWNLOAD" ]; then
-  BEGIN_FOLD previous-versions
-  DOCKER_EXEC test/get_previous_releases.py -b -t "$PREVIOUS_RELEASES_DIR" "${PREVIOUS_RELEASES_TO_DOWNLOAD}"
-  END_FOLD
-=======
->>>>>>> 3031e2ad
 fi